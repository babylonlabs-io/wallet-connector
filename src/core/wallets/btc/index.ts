--- conflicted
+++ resolved
@@ -1,10 +1,5 @@
 import type { BTCConfig, ChainMetadata, IBTCProvider } from "@/core/types";
 
-<<<<<<< HEAD
-import cactus from "./cactus";
-=======
-import bitget from "./bitget";
->>>>>>> 5a2e7a6b
 import icon from "./icon.svg";
 import injectable from "./injectable";
 import keystone from "./keystone";
@@ -16,11 +11,7 @@
   chain: "BTC",
   name: "Bitcoin",
   icon,
-<<<<<<< HEAD
-  wallets: [injectable, okx, onekey, cactus, unisat, keystone],
-=======
-  wallets: [injectable, okx, onekey, bitget, unisat, keystone],
->>>>>>> 5a2e7a6b
+  wallets: [injectable, okx, onekey, unisat, keystone],
 };
 
 export default metadata;