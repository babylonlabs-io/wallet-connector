--- conflicted
+++ resolved
@@ -16,12 +16,6 @@
   private walletInfo: WalletInfo | undefined;
   private chainId: string | undefined;
   private rpc: string | undefined;
-<<<<<<< HEAD
-=======
-  private offlineSigner?: OfflineAminoSigner & OfflineDirectSigner;
-  private stargateClient?: Promise<SigningStargateClient>;
-  private chainData: BBNConfig["chainData"];
->>>>>>> 20964636
 
   constructor(
     private keplr: Window["keplr"],
@@ -66,11 +60,8 @@
 
     if (!key) throw new Error("Failed to get Keplr key");
 
-<<<<<<< HEAD
-=======
     this.offlineSigner = this.keplr.getOfflineSigner(this.chainId);
 
->>>>>>> 20964636
     const { bech32Address, pubKey } = key;
 
     if (bech32Address && pubKey) {
