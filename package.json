{
  "name": "@babylonlabs-io/bbn-wallet-connect",
  "version": "0.1.24",
  "type": "module",
  "types": "dist/index.d.ts",
  "publishConfig": {
    "access": "public"
  },
  "repository": {
    "type": "git",
    "url": "https://github.com/babylonlabs-io/bbn-wallet-connect"
  },
  "main": "dist/index.cjs.js",
  "exports": {
    ".": {
      "types": "./dist/index.d.ts",
      "require": "./dist/index.cjs.js",
      "import": "./dist/index.es.js"
    }
  },
  "scripts": {
    "dev": "npm run storybook",
    "build": "tsc -b && vite build",
    "lint": "eslint --fix .",
    "format": "prettier . --write",
    "preview": "vite preview",
    "storybook": "storybook dev -p 6006",
    "build-storybook": "storybook build",
    "prepare": "husky",
    "release": "npm run build && changeset publish"
  },
  "dependencies": {
    "@bitcoin-js/tiny-secp256k1-asmjs": "^2.2.3",
    "@cosmjs/stargate": "^0.32.4",
    "@keplr-wallet/types": "^0.12.156",
    "@keystonehq/animated-qr": "0.10.0",
    "@keystonehq/keystone-sdk": "0.9.0",
    "@keystonehq/sdk": "0.22.1",
    "buffer": "^6.0.3",
    "nanoevents": "^9.1.0"
  },
  "files": [
    "dist"
  ],
  "peerDependencies": {
<<<<<<< HEAD
    "@babylonlabs-io/bbn-core-ui": "^0.6.1",
    "@babylonlabs-io/btc-staking-ts": "0.4.0-canary.5",
=======
    "@babylonlabs-io/bbn-core-ui": "^0.6.4",
>>>>>>> 8e66e25d
    "react": "^18.3.1",
    "react-dom": "^18.3.1",
    "tailwind-merge": "^2.5.4"
  },
  "devDependencies": {
    "@changesets/cli": "^2.27.9",
    "@chromatic-com/storybook": "^3.2.2",
    "@eslint/js": "^9.13.0",
    "@storybook/addon-essentials": "^8.4.2",
    "@storybook/addon-interactions": "^8.4.2",
    "@storybook/blocks": "^8.4.2",
    "@storybook/react": "^8.4.2",
    "@storybook/react-vite": "^8.4.2",
    "@storybook/test": "^8.4.2",
    "@types/react": "^18.3.12",
    "@types/react-dom": "^18.3.1",
    "@vitejs/plugin-react": "^4.3.3",
    "autoprefixer": "^10.4.20",
    "eslint": "^9.13.0",
    "eslint-config-prettier": "^9.1.0",
    "eslint-plugin-import": "^2.31.0",
    "eslint-plugin-react-hooks": "^5.0.0",
    "eslint-plugin-react-refresh": "^0.4.14",
    "eslint-plugin-storybook": "^0.11.0",
    "eslint-plugin-tailwindcss": "^3.17.5",
    "globals": "^15.11.0",
    "husky": "^9.1.6",
    "lint-staged": "^15.2.10",
    "postcss": "^8.4.47",
    "prettier": "^3.3.3",
    "prettier-plugin-organize-imports": "^4.1.0",
    "prettier-plugin-tailwindcss": "^0.6.8",
    "storybook": "^8.4.2",
    "storybook-dark-mode": "^4.0.2",
    "tailwindcss": "^3.4.14",
    "typescript": "~5.6.2",
    "typescript-eslint": "^8.11.0",
    "vite": "^5.4.10",
    "vite-plugin-dts": "^4.3.0",
    "vite-plugin-node-polyfills": "^0.22.0"
  },
  "lint-staged": {
    "*.{js,jsx,ts,tsx}": [
      "eslint --quiet --fix",
      "prettier --write --ignore-unknown"
    ]
  },
  "eslintConfig": {
    "extends": [
      "plugin:storybook/recommended"
    ]
  }
}<|MERGE_RESOLUTION|>--- conflicted
+++ resolved
@@ -43,12 +43,8 @@
     "dist"
   ],
   "peerDependencies": {
-<<<<<<< HEAD
-    "@babylonlabs-io/bbn-core-ui": "^0.6.1",
+    "@babylonlabs-io/bbn-core-ui": "^0.6.4",
     "@babylonlabs-io/btc-staking-ts": "0.4.0-canary.5",
-=======
-    "@babylonlabs-io/bbn-core-ui": "^0.6.4",
->>>>>>> 8e66e25d
     "react": "^18.3.1",
     "react-dom": "^18.3.1",
     "tailwind-merge": "^2.5.4"
